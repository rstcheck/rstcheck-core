# Changelog

This is the changelog of `rstcheck-core`. Releases and their respective
changes are listed here. The order of releases is time and **not** version based!
For a list of all available releases see the
[tags section on Github](https://github.com/rstcheck/rstcheck-core/tags).
Links on the versions point to PyPI.

<!-- Valid subcategories
NOTE: please use them in this order.
### BREAKING CHANGES
### New features
### Bugfixes
### Documentation
### Miscellaneous
-->

## Unreleased

[diff v1.2.1...main](https://github.com/rstcheck/rstcheck-core/compare/v1.2.1...main)

### Miscellaneous

- Update configs for dev tooling ([#96](https://github.com/rstcheck/rstcheck-core/pull/96))
- Bump default python version to 3.12 ([#96](https://github.com/rstcheck/rstcheck-core/pull/96))
<<<<<<< HEAD
- Try to generate a line number for code blocks that don't have one

### Bugfixes

- Fix attribute errors with code-blocks and include when using sphinx ([#3](https://github.com/rstcheck/rstcheck-core/issues/3))
=======
- Dropped support for python 3.8
- Added python 3.13 to tox config as preparation for adding the version to the test pool. ([#109](https://github.com/rstcheck/rstcheck/issues/109))
>>>>>>> f114125b

## [v1.2.1 (2024-03-23)](https://github.com/rstcheck/rstcheck-core/releases/v1.2.1)

[diff v1.2.0...v1.2.1](https://github.com/rstcheck/rstcheck-core/compare/v1.2.0...v1.2.1)

### Miscellaneous

- Fixed yaml tests running even when pyyaml is not installed ([#84](https://github.com/rstcheck/rstcheck-core/issues/84))
- Drop support for sphinx v4 ([#90](https://github.com/rstcheck/rstcheck-core/pull/90))

## [v1.2.0 (2023-11-13)](https://github.com/rstcheck/rstcheck-core/releases/v1.2.0)

[diff v1.1.1...v1.2.0](https://github.com/rstcheck/rstcheck-core/compare/v1.1.1...v1.2.0)

### Miscellaneous

- Remove unused pre python 3.8 compatibility code ([#74](https://github.com/rstcheck/rstcheck-core/pull/74))
- Add optional YAML code block support ([#77](https://github.com/rstcheck/rstcheck-core/issues/77))
- Improve log message content and reduce log level to warning for missing line numbers in
  literal blocks ([#81](https://github.com/rstcheck/rstcheck-core/issues/81))

## [v1.1.1 (2023-09-09)](https://github.com/rstcheck/rstcheck-core/releases/v1.1.1)

[diff v1.1.0...v1.1.1](https://github.com/rstcheck/rstcheck-core/compare/v1.1.0...v1.1.1)

### Bugfixes

- Use real filename instead of tempfile name for C/C++/rst code blocks ([#64](https://github.com/rstcheck/rstcheck-core/issues/64))

### Miscellaneous

- Reduce log level and make message more clear for the AttributeError issue ([#63](https://github.com/rstcheck/rstcheck-core/issues/63))

## [v1.1.0 (2023-09-09)](https://github.com/rstcheck/rstcheck-core/releases/v1.1.0)

[diff v1.0.3...v1.1.0](https://github.com/rstcheck/rstcheck-core/compare/v1.0.3...v1.1.0)

### Bugfixes

- Auto discover pyproject.toml file on py311 and up

### Documentation

- Update inv file for pydantic links ([#60](https://github.com/rstcheck/rstcheck-core/pull/60))

### Miscellaneous

- Ignore "no newline at end of file" errors when C++ code is checked by clang (such as on macOS) ([#45](https://github.com/rstcheck/rstcheck-core/pull/45))
- Drop python 3.7 ([#52](https://github.com/rstcheck/rstcheck-core/pull/52))
- Drop support for Sphinx v2 and v3 ([#51](https://github.com/rstcheck/rstcheck-core/pull/51))
- Add tox environments for v6 and v7 ([#51](https://github.com/rstcheck/rstcheck-core/pull/51))
- Add basic pydantic v2 support ([#53](https://github.com/rstcheck/rstcheck-core/pull/53))
- Update Sphinx Theme Version and remove outdated Dark Mode Lib ([#51](https://github.com/rstcheck/rstcheck-core/pull/51))
- Switch from poetry to setuptools ([#59](https://github.com/rstcheck/rstcheck-core/pull/59))
- Change test file naming convention ([#60](https://github.com/rstcheck/rstcheck-core/pull/60))
- Change dev tooling ([#60](https://github.com/rstcheck/rstcheck-core/pull/60))
- Drop pydantic v1 support ([#60](https://github.com/rstcheck/rstcheck-core/pull/60))
- Add python 3.12 to CI ([#60](https://github.com/rstcheck/rstcheck-core/pull/60))

## [v1.0.3 (2022-11-12)](https://github.com/rstcheck/rstcheck-core/releases/v1.0.3)

[diff v1.0.2...v1.0.3](https://github.com/rstcheck/rstcheck-core/compare/v1.0.2...v1.0.3)

### Documentation

- Update release docs for changed release script
- Restructure FAQ in docs

### Miscellaneous

- Fix release script's changelog insertion
- Add pre-commit-ci badge to README
- Update development tooling dependencies
- Update GHA workflows ([#22](https://github.com/rstcheck/rstcheck-core/issues/22))
- Add support for python 3.11 ([#21](https://github.com/rstcheck/rstcheck-core/issues/21))
- Update docutils version constraint ([#20](https://github.com/rstcheck/rstcheck-core/issues/20))

## [v1.0.2 (2022-05-30)](https://pypi.org/project/rstcheck-core/1.0.2)

[diff v1.0.1.post2...v1.0.2](https://github.com/rstcheck/rstcheck-core/compare/v1.0.1.post2...v1.0.2)

### Miscellaneous

- Add tox envs to test with sphinx v5.
- Widen version range for `sphinx` extra to include v5.
- Update `sphinx` `extlinks` config for v5.
- Print error message on non-zero exit code ([#15](https://github.com/rstcheck/rstcheck-core/pull/15))
- Add integration tests based off of cli tests from `rstcheck` cli app ([#16](https://github.com/rstcheck/rstcheck-core/pull/16))

## 1.0.1.post2 (2022-05-30)

[diff v1.0.1.post1...v1.0.1.post2](https://github.com/rstcheck/rstcheck-core/compare/v1.0.1.post1...v1.0.1.post2)

### Miscellaneous

- Fix link for PyPI in changelog for 1.0.1 release.
- Fix link for PyPI in release script.

## 1.0.1.post1 (2022-05-30)

[diff v1.0.1...v1.0.1.post1](https://github.com/rstcheck/rstcheck-core/compare/v1.0.1...v1.0.1.post1)

### Miscellaneous

- Update changelog with missing notes

## [v1.0.1 (2022-05-30)](https://pypi.org/project/rstcheck-core/1.0.1)

[diff v1.0.0...v1.0.1](https://github.com/rstcheck/rstcheck-core/compare/v1.0.0...v1.0.1)

### New features

- Add function to create dummy `Sphinx` app ([#13](https://github.com/rstcheck/rstcheck-core/pull/13))

### Bugfixes

- Fix `sourcecode` directive being ignored, when Sphinx support is active ([#13](https://github.com/rstcheck/rstcheck-core/pull/13))

### Documentation

- Add section to FAQ about issue with language-less code blocks with sphinx ([#13](https://github.com/rstcheck/rstcheck-core/pull/13))

### Miscellaneous

- Changed log level for unparsable GCC style messages from WARNING to DEBUG to reduce noise.
- Log CRITICAL on AttributeError with sphinx support on, which mostly probably comes from
  language-less code blocks ([#13](https://github.com/rstcheck/rstcheck-core/pull/13))

## v1.0.0 (2022-05-29)

[diff v1.0.0rc1...v1.0.0](https://github.com/rstcheck/rstcheck-core/compare/v1.0.0rc1...v1.0.0)

### New features

- Non-existing paths are filtered out before checking and are logged as warning ([#10](https://github.com/rstcheck/rstcheck-core/pull/10))
- Use `<stdin>` for source in error messages instead of `-` ([#11](https://github.com/rstcheck/rstcheck-core/pull/11))
- Add constructor function for `IgnoreDict` ([#12](https://github.com/rstcheck/rstcheck-core/pull/12))

## v1.0.0rc1 (2022-05-28)

[diff split...v1.0.0](https://github.com/rstcheck/rstcheck-core/compare/split...v1.0.0rc1)

- Initial version after code base split from [rstcheck/rstcheck](https://github.com/rstcheck/rstcheck)<|MERGE_RESOLUTION|>--- conflicted
+++ resolved
@@ -23,16 +23,13 @@
 
 - Update configs for dev tooling ([#96](https://github.com/rstcheck/rstcheck-core/pull/96))
 - Bump default python version to 3.12 ([#96](https://github.com/rstcheck/rstcheck-core/pull/96))
-<<<<<<< HEAD
+- Dropped support for python 3.8
+- Added python 3.13 to tox config as preparation for adding the version to the test pool. ([#109](https://github.com/rstcheck/rstcheck/issues/109))
 - Try to generate a line number for code blocks that don't have one
 
 ### Bugfixes
 
 - Fix attribute errors with code-blocks and include when using sphinx ([#3](https://github.com/rstcheck/rstcheck-core/issues/3))
-=======
-- Dropped support for python 3.8
-- Added python 3.13 to tox config as preparation for adding the version to the test pool. ([#109](https://github.com/rstcheck/rstcheck/issues/109))
->>>>>>> f114125b
 
 ## [v1.2.1 (2024-03-23)](https://github.com/rstcheck/rstcheck-core/releases/v1.2.1)
 
